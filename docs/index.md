# Instructor

_Structured extraction in Python, powered by OpenAI's function calling api, designed for simplicity, transparency, and control._

---

[![Pydantic v2](https://img.shields.io/endpoint?url=https://raw.githubusercontent.com/pydantic/pydantic/main/docs/badge/v2.json)](https://pydantic.dev)
[![Twitter Follow](https://img.shields.io/twitter/follow/jxnlco?style=social)](https://twitter.com/jxnlco)
[![Downloads](https://img.shields.io/pypi/dm/instructor.svg)](https://pypi.python.org/pypi/instructor)
[![Documentation](https://img.shields.io/badge/docs-available-brightgreen)](https://jxnl.github.io/instructor)
[![GitHub issues](https://img.shields.io/github/issues/jxnl/instructor.svg)](https://github.com/jxnl/instructor/issues)

Dive into the world of Python-based structured extraction, by OpenAI's function calling API and Pydantic, the most widely used data validation library for Python. Instructor stands out for its simplicity, transparency, and user-centric design. Whether you're a seasoned developer or just starting out, you'll find Instructor's approach intuitive and steerable.

## Usage

```py hl_lines="5 13"
import instructor
from openai import OpenAI
from pydantic import BaseModel

# This enables response_model keyword
# from client.chat.completions.create
client = instructor.patch(OpenAI())

class UserDetail(BaseModel):
    name: str
    age: int

user = client.chat.completions.create(
    model="gpt-3.5-turbo",
    response_model=UserDetail,
    messages=[
        {"role": "user", "content": "Extract Jason is 25 years old"},
    ]
)

assert isinstance(user, UserDetail)
assert user.name == "Jason"
assert user.age == 25
```

**Using async clients**

For async clients you must use apatch vs patch like so:

```py
import instructor
from openai import AsyncOpenAI

aclient = instructor.apatch(AsyncOpenAI())

class UserExtract(BaseModel):
    name: str
    age: int

model = await aclient.chat.completions.create(
    model="gpt-3.5-turbo",
    response_model=UserExtract,
    messages=[
        {"role": "user", "content": "Extract jason is 25 years old"},
    ],
)

assert isinstance(model, UserExtract)
```

<<<<<<< HEAD
!!! note "Accessing the original response"

    If you want to access anything like usage or other metadata, the original response is available on the `Model._raw_response` attribute.

    ```python
    user: UserDetail = client.chat.completions.create(
        model="gpt-3.5-turbo",
        response_model=UserDetail,
        messages=[
            {"role": "user", "content": "Extract Jason is 25 years old"},
        ]
    )

    from openai.types.chat.chat_completion import ChatCompletion

    assert isinstance(user._raw_response, ChatCompletion)
    ```

## Pydantic Validation

Validation can also be plugged into the same Pydantic model. Here, if the answer attribute contains content that violates the rule "don't say objectionable things," Pydantic will raise a validation error.
=======
## Why use Instructor?
>>>>>>> c48f8e7f

The question of using Instructor is fundamentally a question of why to use Pydantic.

1. **Powered by type hints** — Instructor is powered by Pydantic, which is powered by type hints. Schema validation, prompting is controleld by type annotations; less to learn, less code ot write,and integrates with your IDE.

2. **Powered by OpenAI** — Instructor is powered by OpenAI's function calling API. This means you can use the same API for both prompting and extraction.

3. **Customizable** — Pydantic is highly customizable. You can define your own validators, custom error messages, and more.

4. **Ecosystem** Pydantic is the most widely used data validation library for Python. It's used by FastAPI, Typer, and many other popular libraries.

5. **Battle Tested** — Pydantic is downloaded over 100M times per month, and supported by a large community of contributors.

## More Examples

If you'd like to see more check out our [cookbook](examples/index.md).

[Installing Instructor](installation.md) is a breeze. Just run `pip install instructor`.

## Contributing

If you want to help out checkout some of the issues marked as `good-first-issue` or `help-wanted`. Found [here](https://github.com/jxnl/instructor/labels/good%20first%20issue). They could be anything from code improvements, a guest blog post, or a new cook book.

## License

This project is licensed under the terms of the MIT License.<|MERGE_RESOLUTION|>--- conflicted
+++ resolved
@@ -65,7 +65,6 @@
 assert isinstance(model, UserExtract)
 ```
 
-<<<<<<< HEAD
 !!! note "Accessing the original response"
 
     If you want to access anything like usage or other metadata, the original response is available on the `Model._raw_response` attribute.
@@ -84,12 +83,7 @@
     assert isinstance(user._raw_response, ChatCompletion)
     ```
 
-## Pydantic Validation
-
-Validation can also be plugged into the same Pydantic model. Here, if the answer attribute contains content that violates the rule "don't say objectionable things," Pydantic will raise a validation error.
-=======
 ## Why use Instructor?
->>>>>>> c48f8e7f
 
 The question of using Instructor is fundamentally a question of why to use Pydantic.
 
