"""
partialjson - Parse Partial and incomplete JSON in python
Copyright (c) 2023 Nima Akbarzadeh

Permission is hereby granted, free of charge, to any person obtaining a copy of this software and associated documentation files (the "Software"), to deal in the Software without restriction, including without limitation the rights to use, copy, modify, merge, publish, distribute, sublicense, and/or sell copies of the Software, and to permit persons to whom the Software is furnished to do so, subject to the following conditions:

The above copyright notice and this permission notice shall be included in all copies or substantial portions of the Software.

THE SOFTWARE IS PROVIDED "AS IS", WITHOUT WARRANTY OF ANY KIND, EXPRESS OR IMPLIED, INCLUDING BUT NOT LIMITED TO THE WARRANTIES OF MERCHANTABILITY, FITNESS FOR A PARTICULAR PURPOSE AND NONINFRINGEMENT. IN NO EVENT SHALL THE AUTHORS OR COPYRIGHT HOLDERS BE LIABLE FOR ANY CLAIM, DAMAGES OR OTHER LIABILITY, WHETHER IN AN ACTION OF CONTRACT, TORT OR OTHERWISE, ARISING FROM, OUT OF OR IN CONNECTION WITH THE SOFTWARE OR THE USE OR OTHER DEALINGS IN THE SOFTWARE.
"""
from typing import Any, Dict, Optional, Tuple
import json


class JSONParser:
    def __init__(self) -> None:
        self.parsers = {
            " ": self.parse_space,
            "\r": self.parse_space,
            "\n": self.parse_space,
            "\t": self.parse_space,
            "[": self.parse_array,
            "{": self.parse_object,
            '"': self.parse_string,
            "t": self.parse_true,
            "f": self.parse_false,
            "n": self.parse_null,
        }
        # Adding parsers for numbers
        for c in "0123456789.-":
            self.parsers[c] = self.parse_number

        self.last_parse_reminding: Optional[str] = None
        self.on_extra_token = self.default_on_extra_token

    def default_on_extra_token(self, text: str, data: Any, reminding: str) -> None:
        pass

    def parse(self, s: str) -> Dict[str, Any]:
        if len(s) >= 1:
            try:
                return json.loads(s)
            except json.JSONDecodeError as e:
                data, reminding = self.parse_any(s, e)
                self.last_parse_reminding = reminding
                if self.on_extra_token is not None and reminding:
                    self.on_extra_token(s, data, reminding)  # type: ignore[no-untyped-call]
                return json.loads(json.dumps(data))
        else:
            return json.loads("{}")

    def parse_any(self, s: str, e: json.JSONDecodeError) -> Tuple[Any, str]:
        if not s:
            raise e
        parser = self.parsers.get(s[0])
        if not parser:
            raise e
        return parser(s, e)

    def parse_space(self, s: str, e: json.JSONDecodeError) -> Tuple[Any, str]:
        return self.parse_any(s.strip(), e)

    def parse_array(self, s: str, e: json.JSONDecodeError) -> Tuple[Any, str]:
        s = s[1:]  # skip starting '['
        acc = []
        s = s.strip()
        while s:
            if s[0] == "]":
                s = s[1:]  # skip ending ']'
                break
            res, s = self.parse_any(s, e)
            acc.append(res)
            s = s.strip()
            if s.startswith(","):
                s = s[1:]
                s = s.strip()
        return acc, s

    def parse_object(self, s: str, e: json.JSONDecodeError) -> Tuple[Any, str]:
        s = s[1:]  # skip starting '{'
        acc: Dict[str, Any] = {}
        s = s.strip()
        while s:
            if s[0] == "}":
                s = s[1:]  # skip ending '}'
                break
            key, s = self.parse_any(s, e)
            s = s.strip()

            # Handle case where object ends after a key
            if not s or s[0] == "}":
                acc[key] = None
                break

            # Expecting a colon after the key
            if s[0] != ":":
                raise e  # or handle this scenario as per your requirement

            s = s[1:]  # skip ':'
            s = s.strip()

            # Handle case where value is missing or incomplete
            if not s or s[0] in ",}":
                acc[key] = None
                if s.startswith(","):
                    s = s[1:]
                break

            value, s = self.parse_any(s, e)
            acc[key] = value
            s = s.strip()
            if s.startswith(","):
                s = s[1:]
                s = s.strip()
        return acc, s

<<<<<<< HEAD
    def parse_string(self, s):
=======
    def parse_string(self, s: str, e: json.JSONDecodeError) -> Tuple[Any, str]:  # noqa: ARG002
>>>>>>> fdc1fc2b
        end = s.find('"', 1)
        while end != -1 and s[end - 1] == "\\":  # Handle escaped quotes
            end = s.find('"', end + 1)
        if end == -1:
            # Return the incomplete string without the opening quote
            return s[1:], ""
        str_val = s[: end + 1]
        s = s[end + 1 :]
        return json.loads(str_val), s

<<<<<<< HEAD
    def parse_number(self, s):
=======
    def parse_number(self, s: str, e: json.JSONDecodeError) -> Tuple[Any, str]:
>>>>>>> fdc1fc2b
        i = 0
        while i < len(s) and s[i] in "0123456789.-":
            i += 1
        num_str = s[:i]
        s = s[i:]
        if not num_str or num_str.endswith(".") or num_str.endswith("-"):
            return num_str, ""  # Return the incomplete number as is
        try:
            num = (
                float(num_str)
                if "." in num_str or "e" in num_str or "E" in num_str
                else int(num_str)
            )
        except ValueError as e:
            raise e
        return num, s

    def parse_true(self, s: str, e: json.JSONDecodeError) -> Tuple[Any, str]:
        if s.startswith("true"):
            return True, s[4:]
        raise e

    def parse_false(self, s: str, e: json.JSONDecodeError) -> Tuple[Any, str]:
        if s.startswith("false"):
            return False, s[5:]
        raise e

    def parse_null(self, s: str, e: json.JSONDecodeError) -> Tuple[Any, str]:
        if s.startswith("null"):
            return None, s[4:]
        raise e<|MERGE_RESOLUTION|>--- conflicted
+++ resolved
@@ -114,11 +114,7 @@
                 s = s.strip()
         return acc, s
 
-<<<<<<< HEAD
-    def parse_string(self, s):
-=======
     def parse_string(self, s: str, e: json.JSONDecodeError) -> Tuple[Any, str]:  # noqa: ARG002
->>>>>>> fdc1fc2b
         end = s.find('"', 1)
         while end != -1 and s[end - 1] == "\\":  # Handle escaped quotes
             end = s.find('"', end + 1)
@@ -129,11 +125,7 @@
         s = s[end + 1 :]
         return json.loads(str_val), s
 
-<<<<<<< HEAD
-    def parse_number(self, s):
-=======
     def parse_number(self, s: str, e: json.JSONDecodeError) -> Tuple[Any, str]:
->>>>>>> fdc1fc2b
         i = 0
         while i < len(s) and s[i] in "0123456789.-":
             i += 1
