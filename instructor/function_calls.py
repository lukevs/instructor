<<<<<<< HEAD
from typing import Type, TypeVar, Self
=======
from typing import Any, Dict, Optional, Type, TypeVar
>>>>>>> fdc1fc2b
from docstring_parser import parse
from functools import wraps
from pydantic import BaseModel, create_model
from instructor.exceptions import IncompleteOutputException
import enum
import warnings

T = TypeVar("T")


class Mode(enum.Enum):
    """The mode to use for patching the client"""

    FUNCTIONS: str = "function_call"
    PARALLEL_TOOLS: str = "parallel_tool_call"
    TOOLS: str = "tool_call"
    JSON: str = "json_mode"
    MD_JSON: str = "markdown_json_mode"
    JSON_SCHEMA: str = "json_schema_mode"

    def __new__(cls, value: str) -> "Mode":
        member = object.__new__(cls)
        member._value_ = value

        # Deprecation warning for FUNCTIONS
        if value == "function_call":
            warnings.warn(
                "FUNCTIONS is deprecated and will be removed in future versions",
                DeprecationWarning,
                stacklevel=2,
            )

        return member


class OpenAISchema(BaseModel):  # type: ignore[misc]
    @classmethod  # type: ignore[misc]
    @property
    def openai_schema(cls) -> Dict[str, Any]:
        """
        Return the schema in the format of OpenAI's schema as jsonschema

        Note:
            Its important to add a docstring to describe how to best use this class, it will be included in the description attribute and be part of the prompt.

        Returns:
            model_json_schema (dict): A dictionary in the format of OpenAI's schema as jsonschema
        """
        schema = cls.model_json_schema()
        docstring = parse(cls.__doc__ or "")
        parameters = {
            k: v for k, v in schema.items() if k not in ("title", "description")
        }
        for param in docstring.params:
            if (name := param.arg_name) in parameters["properties"] and (
                description := param.description
            ):
                if "description" not in parameters["properties"][name]:
                    parameters["properties"][name]["description"] = description

        parameters["required"] = sorted(
            k for k, v in parameters["properties"].items() if "default" not in v
        )

        if "description" not in schema:
            if docstring.short_description:
                schema["description"] = docstring.short_description
            else:
                schema["description"] = (
                    f"Correctly extracted `{cls.__name__}` with all "
                    f"the required parameters with correct types"
                )

        return {
            "name": schema["title"],
            "description": schema["description"],
            "parameters": parameters,
        }

    @classmethod
    def from_response(
        cls,
        completion: T,
<<<<<<< HEAD
        validation_context: dict = None,
        strict: bool = None,
        mode: Mode = Mode.TOOLS,
        stream_multitask: bool = False,
        stream_partial: bool = False,
    ) -> Self:
=======
        validation_context: Optional[Dict[str, Any]] = None,
        strict: Optional[bool] = None,
        mode: Mode = Mode.TOOLS,
    ) -> Dict[str, Any]:
>>>>>>> fdc1fc2b
        """Execute the function from the response of an openai chat completion

        Parameters:
            completion (openai.ChatCompletion): The response from an openai chat completion
            throw_error (bool): Whether to throw an error if the function call is not detected
            validation_context (dict): The validation context to use for validating the response
            strict (bool): Whether to use strict json parsing
            mode (Mode): The openai completion mode
<<<<<<< HEAD
            stream_multitask (bool): Whether to stream a multitask response

        Returns:
            cls (OpenAISchema): An instance of the class
        """
        if stream_multitask:
            return cls.from_streaming_response(completion, mode)

        if stream_partial:
            return cls.from_streaming_response(completion, mode)

        if completion.choices[0].finish_reason == "length":
            raise IncompleteOutputException()

        message = completion.choices[0].message

        if mode == Mode.FUNCTIONS:
            assert (
                message.function_call.name == cls.openai_schema["name"]
            ), "Function name does not match"
            return cls.model_validate_json(
                message.function_call.arguments,
                context=validation_context,
                strict=strict,
            )
        elif mode == Mode.TOOLS:
            assert (
                len(message.tool_calls) == 1
            ), "Instructor does not support multiple tool calls, use List[Model] instead."
            tool_call = message.tool_calls[0]
            assert (
                tool_call.function.name == cls.openai_schema["name"]
            ), "Tool name does not match"
            return cls.model_validate_json(
                tool_call.function.arguments,
                context=validation_context,
                strict=strict,
            )
        elif mode in {Mode.JSON, Mode.JSON_SCHEMA, Mode.MD_JSON}:
            return cls.model_validate_json(
                message.content,
                context=validation_context,
                strict=strict,
            )
        else:
            raise ValueError(f"Invalid patch mode: {mode}")

    @classmethod
    async def from_response_async(
        cls,
        completion,
        validation_context: dict = None,
        strict: bool = None,
        mode: Mode = Mode.TOOLS,
        stream_multitask: bool = False,
        stream_partial: bool = False,
    ) -> Self:
        """Execute the function from the response of an openai chat completion

        Parameters:
            completion (openai.ChatCompletion): The response from an openai chat completion
            validation_context (dict): The validation context to use for validating the response
            strict (bool): Whether to use strict json parsing
            mode (Mode): The openai completion mode
            stream_multitask (bool): Whether to stream a multitask response
=======
>>>>>>> fdc1fc2b

        Returns:
            cls (OpenAISchema): An instance of the class
        """
        assert hasattr(completion, "choices")

        if completion.choices[0].finish_reason == "length":
            raise IncompleteOutputException()

        message = completion.choices[0].message

        if mode == Mode.FUNCTIONS:
            assert (
                message.function_call.name == cls.openai_schema["name"]  # type: ignore[index]
            ), "Function name does not match"
            return cls.model_validate_json(
                message.function_call.arguments,
                context=validation_context,
                strict=strict,
            )
        elif mode == Mode.TOOLS:
            assert (
                len(message.tool_calls) == 1
            ), "Instructor does not support multiple tool calls, use List[Model] instead."
            tool_call = message.tool_calls[0]
            assert (
                tool_call.function.name == cls.openai_schema["name"]  # type: ignore[index]
            ), "Tool name does not match"
            return cls.model_validate_json(
                tool_call.function.arguments,
                context=validation_context,
                strict=strict,
            )
        elif mode in {Mode.JSON, Mode.JSON_SCHEMA, Mode.MD_JSON}:
            return cls.model_validate_json(
                message.content,
                context=validation_context,
                strict=strict,
            )
        else:
            raise ValueError(f"Invalid patch mode: {mode}")


def openai_schema(cls: Type[BaseModel]) -> OpenAISchema:
    if not issubclass(cls, BaseModel):
        raise TypeError("Class must be a subclass of pydantic.BaseModel")

    return wraps(cls, updated=())(
        create_model(
            cls.__name__,
            __base__=(cls, OpenAISchema),
        )
    )<|MERGE_RESOLUTION|>--- conflicted
+++ resolved
@@ -1,8 +1,4 @@
-<<<<<<< HEAD
-from typing import Type, TypeVar, Self
-=======
 from typing import Any, Dict, Optional, Type, TypeVar
->>>>>>> fdc1fc2b
 from docstring_parser import parse
 from functools import wraps
 from pydantic import BaseModel, create_model
@@ -38,8 +34,8 @@
         return member
 
 
-class OpenAISchema(BaseModel):  # type: ignore[misc]
-    @classmethod  # type: ignore[misc]
+class OpenAISchema(BaseModel):  
+    @classmethod
     @property
     def openai_schema(cls) -> Dict[str, Any]:
         """
@@ -86,19 +82,10 @@
     def from_response(
         cls,
         completion: T,
-<<<<<<< HEAD
-        validation_context: dict = None,
-        strict: bool = None,
-        mode: Mode = Mode.TOOLS,
-        stream_multitask: bool = False,
-        stream_partial: bool = False,
-    ) -> Self:
-=======
         validation_context: Optional[Dict[str, Any]] = None,
         strict: Optional[bool] = None,
         mode: Mode = Mode.TOOLS,
-    ) -> Dict[str, Any]:
->>>>>>> fdc1fc2b
+    ) -> 'OpenAISchema':
         """Execute the function from the response of an openai chat completion
 
         Parameters:
@@ -107,74 +94,6 @@
             validation_context (dict): The validation context to use for validating the response
             strict (bool): Whether to use strict json parsing
             mode (Mode): The openai completion mode
-<<<<<<< HEAD
-            stream_multitask (bool): Whether to stream a multitask response
-
-        Returns:
-            cls (OpenAISchema): An instance of the class
-        """
-        if stream_multitask:
-            return cls.from_streaming_response(completion, mode)
-
-        if stream_partial:
-            return cls.from_streaming_response(completion, mode)
-
-        if completion.choices[0].finish_reason == "length":
-            raise IncompleteOutputException()
-
-        message = completion.choices[0].message
-
-        if mode == Mode.FUNCTIONS:
-            assert (
-                message.function_call.name == cls.openai_schema["name"]
-            ), "Function name does not match"
-            return cls.model_validate_json(
-                message.function_call.arguments,
-                context=validation_context,
-                strict=strict,
-            )
-        elif mode == Mode.TOOLS:
-            assert (
-                len(message.tool_calls) == 1
-            ), "Instructor does not support multiple tool calls, use List[Model] instead."
-            tool_call = message.tool_calls[0]
-            assert (
-                tool_call.function.name == cls.openai_schema["name"]
-            ), "Tool name does not match"
-            return cls.model_validate_json(
-                tool_call.function.arguments,
-                context=validation_context,
-                strict=strict,
-            )
-        elif mode in {Mode.JSON, Mode.JSON_SCHEMA, Mode.MD_JSON}:
-            return cls.model_validate_json(
-                message.content,
-                context=validation_context,
-                strict=strict,
-            )
-        else:
-            raise ValueError(f"Invalid patch mode: {mode}")
-
-    @classmethod
-    async def from_response_async(
-        cls,
-        completion,
-        validation_context: dict = None,
-        strict: bool = None,
-        mode: Mode = Mode.TOOLS,
-        stream_multitask: bool = False,
-        stream_partial: bool = False,
-    ) -> Self:
-        """Execute the function from the response of an openai chat completion
-
-        Parameters:
-            completion (openai.ChatCompletion): The response from an openai chat completion
-            validation_context (dict): The validation context to use for validating the response
-            strict (bool): Whether to use strict json parsing
-            mode (Mode): The openai completion mode
-            stream_multitask (bool): Whether to stream a multitask response
-=======
->>>>>>> fdc1fc2b
 
         Returns:
             cls (OpenAISchema): An instance of the class
